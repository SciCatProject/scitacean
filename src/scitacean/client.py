# SPDX-License-Identifier: BSD-3-Clause
# Copyright (c) 2023 SciCat Project (https://github.com/SciCatProject/scitacean)
"""Client to handle communication with SciCat servers."""

from __future__ import annotations

import dataclasses
import datetime
import re
from contextlib import contextmanager
from pathlib import Path
from typing import Any, Callable, Dict, Iterator, List, Optional, Tuple, Union
from urllib.parse import quote_plus

import requests

from . import model
from .dataset import Dataset
from .error import ScicatCommError, ScicatLoginError
from .file import File
from .logging import get_logger
from .pid import PID
from .typing import DownloadConnection, FileTransfer, UploadConnection
from .util.credentials import SecretStr, StrStorage


class Client:
    """SciCat client to communicate with a server.

    Clients hold all information needed to communicate with a SciCat instance
    and a filesystem that holds data files (via ``file_transfer``).

    Use :func:`Client.from_token` or :func:`Client.from_credentials` to initialize
    a client instead of the constructor directly.

    See the user guide for typical usage patterns.
    In particular, `Downloading Datasets <../../user-guide/downloading.ipynb>`_
    and `Uploading Datasets <../../user-guide/uploading.ipynb>`_.
    """

    def __init__(
        self,
        *,
        client: ScicatClient,
        file_transfer: Optional[FileTransfer],
    ):
        """Initialize a client.

        Do not use directly, instead use :func:`Client.from_token`
        or :func:`Client.from_credentials`!
        """
        self._client = client
        self._file_transfer = file_transfer

    @classmethod
    def from_token(
        cls,
        *,
        url: str,
        token: Union[str, StrStorage],
        file_transfer: Optional[FileTransfer] = None,
    ) -> Client:
        """Create a new client and authenticate with a token.

        Parameters
        ----------
        url:
            URL of the SciCat api.
        token:
            User token to authenticate with SciCat.
        file_transfer:
            Handler for down-/uploads of files.

        Returns
        -------
        :
            A new client.
        """
        return Client(
            client=ScicatClient.from_token(url=url, token=token),
            file_transfer=file_transfer,
        )

    # TODO rename to login? and provide logout?
    @classmethod
    def from_credentials(
        cls,
        *,
        url: str,
        username: Union[str, StrStorage],
        password: Union[str, StrStorage],
        file_transfer: Optional[FileTransfer] = None,
    ) -> Client:
        """Create a new client and authenticate with username and password.

        Parameters
        ----------
        url:
            URL of the SciCat api.
            It should include the suffix `api/vn` where `n` is a number.
        username:
            Name of the user.
        password:
            Password of the user.
        file_transfer:
            Handler for down-/uploads of files.

        Returns
        -------
        :
            A new client.
        """
        return Client(
            client=ScicatClient.from_credentials(
                url=url, username=username, password=password
            ),
            file_transfer=file_transfer,
        )

    @classmethod
    def without_login(
        cls, *, url: str, file_transfer: Optional[FileTransfer] = None
    ) -> Client:
        """Create a new client without authentication.

        The client can only download public datasets and not upload at all.

        Parameters
        ----------
        url:
            URL of the SciCat api.
            It should include the suffix `api/vn` where `n` is a number.
        file_transfer:
            Handler for down-/uploads of files.

        Returns
        -------
        :
            A new client.
        """
        return Client(
            client=ScicatClient.without_login(url=url), file_transfer=file_transfer
        )

    def get_dataset(
        self, pid: Union[str, PID], strict_validation: bool = False
    ) -> Dataset:
        """Download a dataset from SciCat.

        Does not download any files.

        Parameters
        ----------
        pid:
            ID of the dataset. Must include the prefix, i.e. have the form
            ``prefix/dataset-id``.
        strict_validation:
            If ``True``, the dataset must pass validation.
            If ``False``, a dataset is still returned if validation fails.
            Note that some dataset fields may have a bad value or type.
            A warning will be logged if validation fails.

        Returns
        -------
        :
            A new dataset.
        """
        pid = PID.parse(pid)
        try:
            orig_datablocks = self.scicat.get_orig_datablocks(
                pid, strict_validation=strict_validation
            )
        except ScicatCommError:
            # TODO more precise error handling. We only want to set to None if
            #   communication succeeded and the dataset exists but there simply
            #   are no datablocks.
            orig_datablocks = None
        return Dataset.from_download_models(
            dataset_model=self.scicat.get_dataset_model(
                pid, strict_validation=strict_validation
            ),
            orig_datablock_models=orig_datablocks,
        )

    def upload_new_dataset_now(self, dataset: Dataset) -> Dataset:
        """Upload a dataset as a new entry to SciCat immediately.

        The dataset is inserted as a new entry in the database and will
        never overwrite existing data.
        To this end, the input dataset's ID is ignored and a new one is
        assigned automatically.

        Parameters
        ----------
        dataset:
            The dataset to upload.

        Returns
        -------
        :
            A copy of the input dataset with fields adjusted
            according to the response of the server.

        Raises
        ------
        scitacean.ScicatCommError
            If the upload to SciCat fails.
        RuntimeError
            If the file upload fails or if a critical error is encountered
            and some files or a partial dataset are left on the servers.
            Note the error message if that happens.
        """
<<<<<<< HEAD
=======
        if dataset.pid is not None:
            raise ValueError(
                "Cannot upload the dataset because it has a PID. "
                "Set the PID to None, the server will assign one for you."
            )
>>>>>>> 0f3d8f71
        dataset = dataset.replace(
            source_folder=self._expect_file_transfer().source_folder_for(dataset)
        )
        dataset.validate()
        # TODO skip if there are no files
        with self._connect_for_file_upload(dataset) as con:
            # TODO check if any remote file is out of date.
            #  if so, raise an error. We never overwrite remote files!
            uploaded_files = con.upload_files(*dataset.files)
            dataset = dataset.replace_files(*uploaded_files)
            try:
                finalized_model = self.scicat.create_dataset_model(
                    dataset.make_upload_model()
                )
            except ScicatCommError:
                con.revert_upload(*uploaded_files)
                raise

        with_new_pid = dataset.replace(_read_only={"pid": finalized_model.pid})
        datablock_models = with_new_pid.make_datablock_upload_models()
        finalized_orig_datablocks = self._upload_orig_datablocks(
            datablock_models.orig_datablocks
        )

        return Dataset.from_download_models(
            dataset_model=finalized_model,
            orig_datablock_models=finalized_orig_datablocks,
        )

    def _upload_orig_datablocks(
        self, orig_datablocks: Optional[List[model.UploadOrigDatablock]]
    ) -> Optional[List[model.DownloadOrigDatablock]]:
        if orig_datablocks is None:
            return None

        try:
            return [
                self.scicat.create_orig_datablock(orig_datablock)
                for orig_datablock in orig_datablocks
            ]
        except ScicatCommError as exc:
            raise RuntimeError(
                "Failed to upload original datablocks for SciCat dataset "
                f"{orig_datablocks[0].datasetId}:"
                f"\n{exc.args}\nThe dataset and data files were successfully uploaded "
                "but are not linked with each other. Please fix the dataset manually!"
            ) from exc

    @contextmanager
    def _connect_for_file_upload(self, dataset: Dataset) -> Iterator[UploadConnection]:
        with self._expect_file_transfer().connect_for_upload(dataset) as con:
            yield con

    def _expect_file_transfer(self) -> FileTransfer:
        if self.file_transfer is None:
            raise ValueError(
                "Cannot upload/download files because no file transfer is set. "
                "Specify one when constructing a client."
            )
        return self.file_transfer

    @property
    def scicat(self) -> ScicatClient:
        """Low level client for SciCat.

        Should typically not be used by users of Scitacean!
        """
        return self._client

    @property
    def file_transfer(self) -> Optional[FileTransfer]:
        """Stored handler for file down-/uploads."""
        return self._file_transfer

    def download_files(
        self,
        dataset: Dataset,
        *,
        target: Union[str, Path],
        select: FileSelector = True,
        checksum_algorithm: Optional[str] = None,
        force: bool = False,
    ) -> Dataset:
        r"""Download files of a dataset.

        Makes selected files available on the local filesystem using the file transfer
        object stored in the client.

        Parameters
        ----------
        dataset:
            Download files of this dataset.
        target:
            Files are stored to this path on the local filesystem.
        select:
            A file ``f`` is downloaded if ``select`` is

            - **True**: downloaded
            - **False**: not downloaded
            - A **string**: if ``f.remote_path`` equals this string
            - A **list[str]** or **tuple[str]**: if ``f.remote_path``
              equals any of these strings
            - An **re.Pattern** as returned by :func:`re.compile`:
              if this pattern matches ``f.remote_path`` using :func:`re.search`
            - A **Callable[File]**: if this callable returns ``True`` for ``f``
        checksum_algorithm:
            Select an algorithm for computing file checksums.
            This argument will be removed when the next SciCat version
            has been released.
        force:
            If ``True``, download files regardless of whether they already exist
            locally.
            This bypasses the chekcsum computation of pre-existing local files.

        Returns
        -------
        :
            A copy of the input dataset with files replaced to reflect the downloads.
            That is, the ``local_path`` of all downloaded files is set.

        Examples
        --------
        Download all files

        .. code-block:: python

            client.download_files(dataset, target="./data", select=True)

        Download a specific file

        .. code-block:: python

            client.download_files(dataset, target="./data", select="my-file.dat")

        Download all files with a ``nxs`` extension

        .. code-block:: python

            import re
            client.download_files(
                dataset,
                target="./data",
                select=re.compile(r"\.nxs$")
            )
            # or
            client.download_files(
                dataset,
                target="./data",
                select=lambda file: file.remote_path.suffix == ".nxs"
            )
        """
        if dataset.source_folder is None:
            raise ValueError("Dataset has no source folder, cannot download files.")
        target = Path(target)
        # TODO undo if later fails but only if no files were written
        target.mkdir(parents=True, exist_ok=True)
        files = _select_files(select, dataset)
        downloaded_files = [
            f.downloaded(local_path=target / f.remote_path.to_local()) for f in files
        ]
        if not force:
            to_download = _remove_up_to_date_local_files(
                downloaded_files, checksum_algorithm=checksum_algorithm
            )
        else:
            to_download = downloaded_files

        if not to_download:
            return dataset.replace_files(*downloaded_files)

        with self._connect_for_file_download() as con:
            con.download_files(
                remote=[
                    p
                    for f in to_download
                    if (p := f.remote_access_path(dataset.source_folder)) is not None
                ],
                local=[f.local_path for f in to_download],
            )
        for f in to_download:
            f.validate_after_download()
        return dataset.replace_files(*downloaded_files)

    @contextmanager
    def _connect_for_file_download(self) -> Iterator[DownloadConnection]:
        if self.file_transfer is None:
            raise ValueError(
                "Cannot download files because no file transfer is set. "
                "Specify one when constructing a client."
            )
        with self.file_transfer.connect_for_download() as con:
            yield con


class ScicatClient:
    def __init__(
        self,
        url: str,
        token: Optional[Union[str, StrStorage]],
        timeout: Optional[datetime.timedelta],
    ):
        # Need to add a final /
        self._base_url = url[:-1] if url.endswith("/") else url
        self._timeout = datetime.timedelta(seconds=10) if timeout is None else timeout
        self._token: Optional[StrStorage] = (
            SecretStr(token) if isinstance(token, str) else token
        )

    @classmethod
    def from_token(
        cls,
        url: str,
        token: Union[str, StrStorage],
        timeout: Optional[datetime.timedelta] = None,
    ) -> ScicatClient:
        return ScicatClient(url=url, token=token, timeout=timeout)

    @classmethod
    def from_credentials(
        cls,
        url: str,
        username: Union[str, StrStorage],
        password: Union[str, StrStorage],
        timeout: Optional[datetime.timedelta] = None,
    ) -> ScicatClient:
        if not isinstance(username, StrStorage):
            username = SecretStr(username)
        if not isinstance(password, StrStorage):
            password = SecretStr(password)
        return ScicatClient(
            url=url,
            token=SecretStr(
                _get_token(
                    url=url,
                    username=username,
                    password=password,
                    timeout=timeout if timeout else datetime.timedelta(seconds=10),
                )
            ),
            timeout=timeout,
        )

    @classmethod
    def without_login(
        cls, url: str, timeout: Optional[datetime.timedelta] = None
    ) -> ScicatClient:
        return ScicatClient(url=url, token=None, timeout=timeout)

    def get_dataset_model(
        self, pid: PID, strict_validation: bool = False
    ) -> model.DownloadDataset:
        """Fetch a dataset from SciCat.

        Parameters
        ----------
        pid:
            Unique ID of the dataset. Must include the facility ID.
        strict_validation:
            If ``True``, the dataset must pass validation.
            If ``False``, a dataset is still returned if validation fails.
            Note that some dataset fields may have a bad value or type.
            A warning will be logged if validation fails.

        Returns
        -------
        :
            A model of the dataset.

        Raises
        ------
        scitacean.ScicatCommError
            If the dataset does not exist or communication fails for some other reason.
        """
        dset_json = self._call_endpoint(
            cmd="get",
            url=f"datasets/{quote_plus(str(pid))}",
            operation="get_dataset_model",
        )
        return model.construct(
            model.DownloadDataset,
            _strict_validation=strict_validation,
            **dset_json,
        )  # type: ignore[return-value]

    def get_orig_datablocks(
        self, pid: PID, strict_validation: bool = False
    ) -> List[model.DownloadOrigDatablock]:
        """Fetch all orig datablocks from SciCat for a given dataset.

        Parameters
        ----------
        pid:
            Unique ID of the *dataset*. Must include the facility ID.
        strict_validation:
            If ``True``, the datablocks must pass validation.
            If ``False``, datablocks are still returned if validation fails.
            Note that some fields may have a bad value or type.
            A warning will be logged if validation fails.

        Returns
        -------
        :
            Models of the orig datablocks.

        Raises
        ------
        scitacean.ScicatCommError
            If the datablock does not exist or communication
            fails for some other reason.
        """
        dblock_json = self._call_endpoint(
            cmd="get",
            url=f"datasets/{quote_plus(str(pid))}/origdatablocks",
            operation="get_orig_datablocks",
        )
        return [
            _make_orig_datablock(dblock, strict_validation=strict_validation)
            for dblock in dblock_json
        ]

    def create_dataset_model(
        self, dset: Union[model.UploadDerivedDataset, model.UploadRawDataset]
    ) -> model.DownloadDataset:
        """Create a new dataset in SciCat.

        The dataset PID must be either

        - ``None``, in which case SciCat assigns an ID,
        - an unused id, in which case SciCat uses it for the new dataset.

        If the ID already exists, creation will fail without
        modification to the database.
        Unless the new dataset is identical to the existing one,
        in which case, nothing happens.

        Parameters
        ----------
        dset:
            Model of the dataset to create.

        Returns
        -------
        :
            The uploaded dataset as returned by SciCat.
            This is the input plus some modifications.

        Raises
        ------
        scitacean.ScicatCommError
            If SciCat refuses the dataset or communication
            fails for some other reason.
        """
        uploaded = self._call_endpoint(
            cmd="post", url="datasets", data=dset, operation="create_dataset_model"
        )
        return model.construct(
            model.DownloadDataset, _strict_validation=False, **uploaded
        )

    def create_orig_datablock(
        self, dblock: model.UploadOrigDatablock
    ) -> model.DownloadOrigDatablock:
        """Create a new orig datablock in SciCat.

        The datablock PID must be either

        - ``None``, in which case SciCat assigns an ID.
        - An unused id, in which case SciCat uses it for the new datablock.

        If the ID already exists, creation will fail without
        modification to the database.

        Parameters
        ----------
        dblock:
            Model of the orig datablock to create.

        Raises
        ------
        scitacean.ScicatCommError
            If SciCat refuses the datablock or communication
            fails for some other reason.
        """
<<<<<<< HEAD
        uploaded = self._call_endpoint(
            cmd="post",
            url="origdatablocks",
            data=dblock,
            operation="create_orig_datablock",
        )
        return model.construct(
            model.DownloadOrigDatablock, _strict_validation=False, **uploaded
=======
        return model.OrigDatablock(
            **self._call_endpoint(
                cmd="post",
                url="origdatablocks",
                data=dblock,
                operation="create_orig_datablock",
            )
>>>>>>> 0f3d8f71
        )

    def _send_to_scicat(
        self, *, cmd: str, url: str, data: Optional[model.BaseModel] = None
    ) -> requests.Response:
        if self._token is not None:
            token = self._token.get_str()
            params = {"access_token": token}
            headers = {"Authorization": "Bearer {}".format(token)}
        else:
            token = ""
            params = {}
            headers = {}

        if data is not None:
            headers["Content-Type"] = "application/json"

        try:
            return requests.request(
                method=cmd,
                url=url,
                data=data.json(exclude_none=True) if data is not None else None,
                params=params,
                headers=headers,
                timeout=self._timeout.seconds,
                stream=False,
                verify=True,
            )
        except Exception as exc:
            # Remove concrete request function call from backtrace to hide the token.
            # Also modify the error message to strip out the token.
            # It shows up, e.g. in urllib3.exceptions.NewConnectionError.
            # This turns the exception args into strings.
            # But we have little use of more structured errors, so that should be fine.
            raise type(exc)(
                tuple(_strip_token(arg, token) for arg in exc.args)
            ) from None

    def _call_endpoint(
        self,
        *,
        cmd: str,
        url: str,
        data: Optional[model.BaseModel] = None,
        operation: str,
    ) -> Any:
        full_url = _url_concat(self._base_url, url)
        logger = get_logger()
        logger.info("Calling SciCat API at %s for operation '%s'", full_url, operation)

        response = self._send_to_scicat(cmd=cmd, url=full_url, data=data)
<<<<<<< HEAD
        if not response.ok or not response.text:
            logger.error(
                "SciCat API call to %s failed: %s %s: %s",
                full_url,
                response.status_code,
                response.reason,
                response.text,
            )
            raise ScicatCommError(
                f"Error in operation '{operation}': {response.status_code} "
                f"{response.reason}: {response.text}"
            )
=======
        if not response.ok:
            err = response.json().get("message", {})
            logger.error("API call failed, endpoint: %s, response: %s", full_url, err)
            raise ScicatCommError(f"Error in operation {operation}: {err}")
>>>>>>> 0f3d8f71
        logger.info("API call successful for operation '%s'", operation)
        res = response.json()  # TODO can fail
        # TODO should this raise? This happens e.g. when listing all
        #  datasets but there are none
        if not res:
            raise ScicatCommError(
                f"Internal SciCat communication error: {cmd.upper()} request to "
                f"{full_url} succeeded but did not return anything."
            )
        return res


def _url_concat(a: str, b: str) -> str:
    # Combine two pieces or a URL without handling absolute
    # paths as in urljoin.
    a = a if a.endswith("/") else (a + "/")
    b = b[1:] if b.endswith("/") else b
    return a + b


def _strip_token(error: Any, token: str) -> str:
    error = str(error)
    error = re.sub(r"token=[\w\-./]+", "token=<HIDDEN>", error)
    if token:  # token can be ""
        error = error.replace(token, "<HIDDEN>")
    return error


def _make_orig_datablock(
    fields: Dict[str, Any], strict_validation: bool
) -> model.DownloadOrigDatablock:
    files = [
        model.construct(
            model.DownloadDataFile, _strict_validation=strict_validation, **file_fields
        )
        for file_fields in fields["dataFileList"]
    ]
    return model.construct(
        model.DownloadOrigDatablock,
        _strict_validation=strict_validation,
        **{**fields, "dataFileList": files},
    )


def _log_in_via_users_login(
    url: str, username: StrStorage, password: StrStorage, timeout: datetime.timedelta
) -> requests.Response:
    # Currently only used for functional accounts.
    response = requests.post(
        _url_concat(url, "Users/login"),
        json={"username": username.get_str(), "password": password.get_str()},
        stream=False,
        verify=True,
        timeout=timeout.seconds,
    )
    if not response.ok:
        get_logger().info(
            "Failed to log in via endpoint Users/login: %s", response.json()["error"]
        )
    return response


def _log_in_via_auth_msad(
    url: str, username: StrStorage, password: StrStorage, timeout: datetime.timedelta
) -> requests.Response:
    # Used for user accounts.
    import re

    # Strip the api/vn suffix
    base_url = re.sub(r"/api/v\d+/?", "", url)
    response = requests.post(
        _url_concat(base_url, "auth/msad"),
        json={"username": username.get_str(), "password": password.get_str()},
        stream=False,
        verify=True,
        timeout=timeout.seconds,
    )
    if not response.ok:
        get_logger().error(
            "Failed to log in via auth/msad: %s", response.json()["error"]
        )
    return response


def _get_token(
    url: str, username: StrStorage, password: StrStorage, timeout: datetime.timedelta
) -> str:
    """Log in using the provided username + password.

    Returns a token for the given user.
    """
    # Users/login only works for functional accounts and auth/msad for regular users.
    # Try both and see what works. This is not nice but seems to be the only
    # feasible solution right now.
    get_logger().info("Logging in to %s", url)

    response = _log_in_via_users_login(
        url=url, username=username, password=password, timeout=timeout
    )
    if response.ok:
        return str(response.json()["id"])  # not sure if semantically correct

    response = _log_in_via_auth_msad(
        url=url, username=username, password=password, timeout=timeout
    )
    if response.ok:
        return str(response.json()["access_token"])

    get_logger().error("Failed log in:  %s", response.json()["error"])
    raise ScicatLoginError(response.content)


FileSelector = Union[
    bool, str, List[str], Tuple[str], re.Pattern, Callable[[File], bool]
]


def _file_selector(select: FileSelector) -> Callable[[File], bool]:
    if select is True:
        return lambda _: True
    if select is False:
        return lambda _: False
    if isinstance(select, str):
        return lambda f: f.remote_path == select
    if isinstance(select, (list, tuple)):
        return lambda f: f.remote_path in select  # type: ignore[operator]
    if isinstance(select, re.Pattern):
        return lambda f: (
            select.search(f.remote_path.posix) is not None  # type: ignore[union-attr]
        )
    return select


def _select_files(select: FileSelector, dataset: Dataset) -> List[File]:
    selector = _file_selector(select)
    return [f for f in dataset.files if selector(f)]


def _remove_up_to_date_local_files(
    files: List[File], checksum_algorithm: Optional[str]
) -> List[File]:
    return [
        file
        for file in files
        if not (
            file.local_path.exists()
            and dataclasses.replace(
                file, checksum_algorithm=checksum_algorithm
            ).local_is_up_to_date()
        )
    ]<|MERGE_RESOLUTION|>--- conflicted
+++ resolved
@@ -210,14 +210,6 @@
             and some files or a partial dataset are left on the servers.
             Note the error message if that happens.
         """
-<<<<<<< HEAD
-=======
-        if dataset.pid is not None:
-            raise ValueError(
-                "Cannot upload the dataset because it has a PID. "
-                "Set the PID to None, the server will assign one for you."
-            )
->>>>>>> 0f3d8f71
         dataset = dataset.replace(
             source_folder=self._expect_file_transfer().source_folder_for(dataset)
         )
@@ -601,7 +593,6 @@
             If SciCat refuses the datablock or communication
             fails for some other reason.
         """
-<<<<<<< HEAD
         uploaded = self._call_endpoint(
             cmd="post",
             url="origdatablocks",
@@ -610,15 +601,6 @@
         )
         return model.construct(
             model.DownloadOrigDatablock, _strict_validation=False, **uploaded
-=======
-        return model.OrigDatablock(
-            **self._call_endpoint(
-                cmd="post",
-                url="origdatablocks",
-                data=dblock,
-                operation="create_orig_datablock",
-            )
->>>>>>> 0f3d8f71
         )
 
     def _send_to_scicat(
@@ -670,7 +652,6 @@
         logger.info("Calling SciCat API at %s for operation '%s'", full_url, operation)
 
         response = self._send_to_scicat(cmd=cmd, url=full_url, data=data)
-<<<<<<< HEAD
         if not response.ok or not response.text:
             logger.error(
                 "SciCat API call to %s failed: %s %s: %s",
@@ -683,12 +664,6 @@
                 f"Error in operation '{operation}': {response.status_code} "
                 f"{response.reason}: {response.text}"
             )
-=======
-        if not response.ok:
-            err = response.json().get("message", {})
-            logger.error("API call failed, endpoint: %s, response: %s", full_url, err)
-            raise ScicatCommError(f"Error in operation {operation}: {err}")
->>>>>>> 0f3d8f71
         logger.info("API call successful for operation '%s'", operation)
         res = response.json()  # TODO can fail
         # TODO should this raise? This happens e.g. when listing all
