--- conflicted
+++ resolved
@@ -268,13 +268,10 @@
 
         file_transfer = SSHFileTransfer(host="fileserver",
                                         source_folder="transfer/{name}")
-<<<<<<< HEAD
-=======
 
     A useful approach is to include a unique ID in the source folder, for example
     ``"/some/base/folder/{uid}"``, to avoid clashes between different datasets.
     Scitacean will fill in the ``"{uid}"`` placeholder with a new UUID4.
->>>>>>> 0f3d8f71
     """
 
     def __init__(
